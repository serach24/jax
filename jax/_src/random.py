# Copyright 2018 Google LLC
#
# Licensed under the Apache License, Version 2.0 (the "License");
# you may not use this file except in compliance with the License.
# You may obtain a copy of the License at
#
#     https://www.apache.org/licenses/LICENSE-2.0
#
# Unless required by applicable law or agreed to in writing, software
# distributed under the License is distributed on an "AS IS" BASIS,
# WITHOUT WARRANTIES OR CONDITIONS OF ANY KIND, either express or implied.
# See the License for the specific language governing permissions and
# limitations under the License.


from functools import partial
from typing import Optional, Sequence, Union
import warnings

import numpy as np

from jax import lax
from jax import core
from jax import numpy as jnp
from jax import dtypes
from jax.core import NamedShape
from jax.api import jit, vmap
from jax._src.numpy.lax_numpy import _constant_like, asarray
from jax.lib import xla_bridge
from jax.lib import xla_client
from jax.lib import cuda_prng
from jax.numpy.linalg import cholesky, svd, eigh
from jax.interpreters import ad
from jax.interpreters import batching
from jax.interpreters import xla
from jax._src.util import prod


_UINT_DTYPES = {8: jnp.uint8, 16: jnp.uint16, 32: jnp.uint32, 64: jnp.uint64}


def PRNGKey(seed: int) -> jnp.ndarray:
  """Create a pseudo-random number generator (PRNG) key given an integer seed.

  Args:
    seed: a 64- or 32-bit integer used as the value of the key.

  Returns:
    A PRNG key, which is modeled as an array of shape (2,) and dtype uint32. The
    key is constructed from a 64-bit seed by effectively bit-casting to a pair
    of uint32 values (or from a 32-bit seed by first padding out with zeros).
  """
  if np.shape(seed):
    raise TypeError(f"PRNGKey seed must be a scalar; got {seed!r}.")
  if not np.issubdtype(np.result_type(seed), np.integer):
    raise TypeError(f"PRNGKey seed must be an integer; got {seed!r}")

  # Explicitly cast to int64 for JIT invariance of behavior on large ints.
  if isinstance(seed, int):
    seed = np.int64(seed)  # type: ignore[assignment]
  # Converting to jnp.array may truncate bits when jax_enable_x64=False, but this
  # is necessary for the sake of JIT invariance of the result for such values.
  seed = jnp.asarray(seed)

  convert = lambda k: lax.reshape(lax.convert_element_type(k, np.uint32), [1])
  k1 = convert(lax.shift_right_logical(seed, lax._const(seed, 32)))
  k2 = convert(jnp.bitwise_and(seed, np.uint32(0xFFFFFFFF)))
  return lax.concatenate([k1, k2], 0)

def _is_prng_key(key: jnp.ndarray) -> bool:
  try:
    return key.shape == (2,) and key.dtype == np.uint32
  except AttributeError:
    return False


### utilities


# TODO(mattjj,jakevdp): add more info to error message, use this utility more
def _asarray(x):
  """A more restrictive jnp.asarray, only accepts JAX arrays and np.ndarrays."""
  if not isinstance(x, (np.ndarray, jnp.ndarray)):
    raise TypeError(f"Function requires array input, got {x} of type {type(x)}.")
  return jnp.asarray(x)


def _make_rotate_left(dtype):
  if not jnp.issubdtype(dtype, np.integer):
    raise TypeError("_rotate_left only accepts integer dtypes.")
  nbits = np.array(jnp.iinfo(dtype).bits, dtype)

  def _rotate_left(x, d):
    if lax.dtype(d) != dtype:
      d = lax.convert_element_type(d, dtype)
    if lax.dtype(x) != dtype:
      x = lax.convert_element_type(x, dtype)
    return lax.shift_left(x, d) | lax.shift_right_logical(x, nbits - d)
  return _rotate_left


def _bit_stats(bits):
  """This is a debugging function to compute the statistics of bit fields."""
  return np.array([list(map(int, np.binary_repr(x, 64))) for x in bits]).mean(0)


### hash function and split

def _threefry2x32_abstract_eval(*args):
  if any(a.dtype != jnp.uint32 for a in args):
    raise TypeError("Arguments to threefry2x32 must have uint32 type, got {}"
                    .format(args))
  if all(isinstance(arg, core.ShapedArray) for arg in args):
    shape = lax._broadcasting_shape_rule(*args)
    aval = core.ShapedArray(shape, jnp.dtype(jnp.uint32))
  else:
    aval = core.UnshapedArray(jnp.dtype(jnp.uint32))
  return (aval,) * 2

rotate_left = _make_rotate_left(np.uint32)

def apply_round(v, rot):
  v = v[:]
  v[0] = v[0] + v[1]
  v[1] = rotate_left(v[1], rot)
  v[1] = v[0] ^ v[1]
  return v

def rotate_list(xs):
  return xs[1:] + xs[:1]

def rolled_loop_step(i, state):
  x, ks, rotations = state
  for r in rotations[0]:
    x = apply_round(x, r)
  new_x = [x[0] + ks[0], x[1] + ks[1] + asarray(i + 1, dtype=np.uint32)]
  return new_x, rotate_list(ks), rotate_list(rotations)

def _threefry2x32_lowering(key1, key2, x1, x2, use_rolled_loops=True):
  """Apply the Threefry 2x32 hash.

  Args:
    keypair: a pair of 32bit unsigned integers used for the key.
    count: an array of dtype uint32 used for the counts.

  Returns:
    An array of dtype uint32 with the same shape as `count`.
  """
  x = [x1, x2]

  rotations = [np.array([13, 15, 26, 6], dtype=np.uint32),
               np.array([17, 29, 16, 24], dtype=np.uint32)]
  ks = [key1, key2, key1 ^ key2 ^ np.uint32(0x1BD11BDA)]

  x[0] = x[0] + ks[0]
  x[1] = x[1] + ks[1]

  if use_rolled_loops:
    x, _, _ = lax.fori_loop(0, 5, rolled_loop_step, (x, rotate_list(ks), rotations))

  else:
    for r in rotations[0]:
      x = apply_round(x, r)
    x[0] = x[0] + ks[1]
    x[1] = x[1] + ks[2] + np.uint32(1)

    for r in rotations[1]:
      x = apply_round(x, r)
    x[0] = x[0] + ks[2]
    x[1] = x[1] + ks[0] + np.uint32(2)

    for r in rotations[0]:
      x = apply_round(x, r)
    x[0] = x[0] + ks[0]
    x[1] = x[1] + ks[1] + np.uint32(3)

    for r in rotations[1]:
      x = apply_round(x, r)
    x[0] = x[0] + ks[1]
    x[1] = x[1] + ks[2] + np.uint32(4)

    for r in rotations[0]:
      x = apply_round(x, r)
    x[0] = x[0] + ks[2]
    x[1] = x[1] + ks[0] + np.uint32(5)

  return tuple(x)


def _threefry2x32_gpu_translation_rule(c, k1, k2, x1, x2):
  shape = lax.broadcast_shapes(
      c.get_shape(k1).dimensions(), c.get_shape(k2).dimensions(),
      c.get_shape(x1).dimensions(), c.get_shape(x2).dimensions())
  rank = len(shape)
  if 0 in shape:
    zeros = xla_client.ops.Broadcast(
        xla_bridge.constant(c, np.array(0, np.uint32)), shape)
    return xla_client.ops.Tuple(c, [zeros, zeros])
  def _broadcast(x):
    ndims = c.get_shape(x).rank()
    return xla_client.ops.BroadcastInDim(x, shape,
                                         tuple(range(rank - ndims, rank)))
  return cuda_prng.threefry2x32(
      c, (_broadcast(k1), _broadcast(k2)), (_broadcast(x1), _broadcast(x2)))

threefry2x32_p = core.Primitive("threefry2x32")
threefry2x32_p.multiple_results = True
threefry2x32_p.def_impl(partial(xla.apply_primitive, threefry2x32_p))
threefry2x32_p.def_abstract_eval(_threefry2x32_abstract_eval)
batching.defbroadcasting(threefry2x32_p)
xla.translations_with_avals[threefry2x32_p] = xla.lower_fun(
    partial(_threefry2x32_lowering, use_rolled_loops=False),
    multiple_results=True, with_avals=True)
xla.backend_specific_translations['cpu'][threefry2x32_p] = xla.lower_fun(
    partial(_threefry2x32_lowering, use_rolled_loops=True),
    multiple_results=True)
if cuda_prng:
  xla.backend_specific_translations['gpu'][threefry2x32_p] = \
      _threefry2x32_gpu_translation_rule

@jit
def threefry_2x32(keypair, count):
  """Apply the Threefry 2x32 hash.

  Args:
    keypair: a pair of 32bit unsigned integers used for the key.
    count: an array of dtype uint32 used for the counts.

  Returns:
    An array of dtype uint32 with the same shape as `count`.
  """
  key1, key2 = keypair
  if not lax.dtype(key1) == lax.dtype(key2) == lax.dtype(count) == np.uint32:
    msg = "threefry_2x32 requires uint32 arguments, got {}"
    raise TypeError(msg.format([lax.dtype(x) for x in [key1, key2, count]]))

  odd_size = count.size % 2
  if odd_size:
    x = list(jnp.split(jnp.concatenate([count.ravel(), np.uint32([0])]), 2))
  else:
    x = list(jnp.split(count.ravel(), 2))

  x = threefry2x32_p.bind(key1, key2, x[0], x[1])
  out = jnp.concatenate(x)
  assert out.dtype == np.uint32
  return lax.reshape(out[:-1] if odd_size else out, count.shape)


def split(key: jnp.ndarray, num: int = 2) -> jnp.ndarray:
  """Splits a PRNG key into `num` new keys by adding a leading axis.

  Args:
    key: a PRNGKey (an array with shape (2,) and dtype uint32).
    num: optional, a positive integer indicating the number of keys to produce
      (default 2).

  Returns:
    An array with shape (num, 2) and dtype uint32 representing `num` new keys.
  """
  return _split(key, int(num))  # type: ignore

@partial(jit, static_argnums=(1,))
def _split(key, num) -> jnp.ndarray:
  counts = lax.iota(np.uint32, num * 2)
  return lax.reshape(threefry_2x32(key, counts), (num, 2))


def fold_in(key, data):
  """Folds in data to a PRNG key to form a new PRNG key.

  Args:
    key: a PRNGKey (an array with shape (2,) and dtype uint32).
    data: a 32bit integer representing data to be folded in to the key.

  Returns:
    A new PRNGKey that is a deterministic function of the inputs and is
    statistically safe for producing a stream of new pseudo-random values.
  """
  return _fold_in(key, data)

@jit
def _fold_in(key, data):
  return threefry_2x32(key, PRNGKey(data))


@partial(jit, static_argnums=(1, 2))
def _random_bits(key, bit_width, shape):
  """Sample uniform random bits of given width and shape using PRNG key."""
  if not _is_prng_key(key):
    raise TypeError("_random_bits got invalid prng key.")
  if bit_width not in (8, 16, 32, 64):
    raise TypeError("requires 8-, 16-, 32- or 64-bit field width.")
  shape = core.as_named_shape(shape)
  for name, size in shape.named_items:
    real_size = lax.psum(1, name)
    if real_size != size:
      raise ValueError(f"The shape of axis {name} was specified as {size}, "
                       f"but it really is {real_size}")
    axis_index = lax.axis_index(name)
    key = fold_in(key, axis_index)
  size = prod(shape.positional)
  max_count = int(np.ceil(bit_width * size / 32))

  nblocks, rem = divmod(max_count, jnp.iinfo(np.uint32).max)
  if not nblocks:
    bits = threefry_2x32(key, lax.iota(np.uint32, rem))
  else:
    *subkeys, last_key = split(key, nblocks + 1)
    blocks = [threefry_2x32(k, lax.iota(np.uint32, jnp.iinfo(np.uint32).max))
              for k in subkeys]
    last = threefry_2x32(last_key, lax.iota(np.uint32, rem))
    bits = lax.concatenate(blocks + [last], 0)

  dtype = _UINT_DTYPES[bit_width]
  if bit_width == 64:
    bits = [lax.convert_element_type(x, dtype) for x in jnp.split(bits, 2)]
    bits = lax.shift_left(bits[0], dtype(32)) | bits[1]
  elif bit_width in [8, 16]:
    # this is essentially bits.view(dtype)[:size]
    bits = lax.bitwise_and(
      np.uint32(np.iinfo(dtype).max),
      lax.shift_right_logical(
        lax.broadcast(bits, (1,)),
        lax.mul(
          np.uint32(bit_width),
          lax.broadcasted_iota(np.uint32, (32 // bit_width, 1), 0)
        )
      )
    )
    bits = lax.reshape(bits, (np.uint32(max_count * 32 // bit_width),), (1, 0))
    bits = lax.convert_element_type(bits, dtype)[:size]
  return lax.reshape(bits, shape)


### random samplers


def _check_shape(name, shape: Union[Sequence[int], NamedShape], *param_shapes):
  shape = core.as_named_shape(shape)

  if param_shapes:
    shape_ = lax.broadcast_shapes(shape.positional, *param_shapes)
    if shape.positional != shape_:
      msg = ("{} parameter shapes must be broadcast-compatible with shape "
             "argument, and the result of broadcasting the shapes must equal "
             "the shape argument, but got result {} for shape argument {}.")
      raise ValueError(msg.format(name, shape_, shape))


def uniform(key: jnp.ndarray,
            shape: Union[Sequence[int], NamedShape] = (),
            dtype: np.dtype = dtypes.float_,
            minval: Union[float, jnp.ndarray] = 0.,
            maxval: Union[float, jnp.ndarray] = 1.) -> jnp.ndarray:
  """Sample uniform random values in [minval, maxval) with given shape/dtype.

  Args:
    key: a PRNGKey used as the random key.
    shape: optional, a tuple of nonnegative integers representing the result
      shape. Default ().
    dtype: optional, a float dtype for the returned values (default float64 if
      jax_enable_x64 is true, otherwise float32).
    minval: optional, a minimum (inclusive) value broadcast-compatible with shape for the range (default 0).
    maxval: optional, a maximum (exclusive) value broadcast-compatible with shape for the range (default 1).

  Returns:
    A random array with the specified shape and dtype.
  """
  if not dtypes.issubdtype(dtype, np.floating):
    raise ValueError(f"dtype argument to `uniform` must be a float dtype, "
                     f"got {dtype}")
  dtype = dtypes.canonicalize_dtype(dtype)
  shape = core.as_named_shape(shape)
  return _uniform(key, shape, dtype, minval, maxval)  # type: ignore

@partial(jit, static_argnums=(1, 2))
def _uniform(key, shape, dtype, minval, maxval) -> jnp.ndarray:
  _check_shape("uniform", shape)
  if not jnp.issubdtype(dtype, np.floating):
    raise TypeError("uniform only accepts floating point dtypes.")

  minval = lax.convert_element_type(minval, dtype)
  maxval = lax.convert_element_type(maxval, dtype)
  minval = lax.broadcast_to_rank(minval, shape.positional_rank)
  maxval = lax.broadcast_to_rank(maxval, shape.positional_rank)

  finfo = jnp.finfo(dtype)
  nbits, nmant = finfo.bits, finfo.nmant

  if nbits not in (16, 32, 64):
    raise TypeError("uniform only accepts 32- or 64-bit dtypes.")

  bits = _random_bits(key, nbits, shape)

  # The strategy here is to randomize only the mantissa bits with an exponent of
  # 1 (after applying the bias), then shift and scale to the desired range. The
  # bit-level transformation we use relies on Numpy and XLA having bit-for-bit
  # equivalent float representations, which might not be true on all platforms.
  float_bits = lax.bitwise_or(
      lax.shift_right_logical(bits, np.array(nbits - nmant, lax.dtype(bits))),
      np.array(1., dtype).view(_UINT_DTYPES[nbits]))
  floats = lax.bitcast_convert_type(float_bits, dtype) - np.array(1., dtype)
  return lax.max(
      minval,
      lax.reshape(floats * (maxval - minval) + minval, shape.positional))


def randint(key: jnp.ndarray,
            shape: Sequence[int],
            minval: Union[int, jnp.ndarray],
            maxval: Union[int, jnp.ndarray],
            dtype: np.dtype = dtypes.int_):
  """Sample uniform random values in [minval, maxval) with given shape/dtype.

  Args:
    key: a PRNGKey used as the random key.
    shape: a tuple of nonnegative integers representing the shape.
    minval: int or array of ints broadcast-compatible with ``shape``, a minimum
      (inclusive) value for the range.
    maxval: int or array of ints broadcast-compatible with ``shape``, a maximum
      (exclusive) value for the range.
    dtype: optional, an int dtype for the returned values (default int64 if
      jax_enable_x64 is true, otherwise int32).

  Returns:
    A random array with the specified shape and dtype.
  """
  dtype = dtypes.canonicalize_dtype(dtype)
  shape = core.canonicalize_shape(shape)
  return _randint(key, shape, minval, maxval, dtype)

@partial(jit, static_argnums=(1, 4))
def _randint(key, shape, minval, maxval, dtype):
  _check_shape("randint", shape, np.shape(minval), np.shape(maxval))
  if not jnp.issubdtype(dtype, np.integer):
    raise TypeError("randint only accepts integer dtypes.")

  minval = lax.convert_element_type(minval, dtype)
  maxval = lax.convert_element_type(maxval, dtype)
  minval = lax.broadcast_to_rank(minval, len(shape))
  maxval = lax.broadcast_to_rank(maxval, len(shape))
  nbits = jnp.iinfo(dtype).bits

  if nbits not in (8, 16, 32, 64):
    raise TypeError("randint only accepts 8-, 16-, 32-, or 64-bit dtypes.")

  # if we don't have minval < maxval, just always return minval
  # https://github.com/google/jax/issues/222
  maxval = lax.max(lax.add(minval, np.array(1, dtype)), maxval)

  # This algorithm is biased whenever (maxval - minval) is not a power of 2.
  # We generate double the number of random bits required by the dtype so as to
  # reduce that bias.
  k1, k2 = split(key)
  rbits = lambda key: _random_bits(key, nbits, shape)
  higher_bits, lower_bits = rbits(k1), rbits(k2)

  unsigned_dtype = _UINT_DTYPES[nbits]
  span = lax.convert_element_type(maxval - minval, unsigned_dtype)

  # To compute a remainder operation on an integer that might have twice as many
  # bits as we can represent in the native unsigned dtype, we compute a
  # multiplier equal to 2**nbits % span. To avoid overflow, we use the identity:
  #  (a * b) % N = [(a % N) * (b % N)] % N
  multiplier = lax.rem(lax._const(span, 2 ** (nbits // 2)), span)
  multiplier = lax.rem(lax.mul(multiplier, multiplier), span)

  random_offset = lax.add(lax.mul(lax.rem(higher_bits, span), multiplier),
                          lax.rem(lower_bits, span))
  random_offset = lax.rem(random_offset, span)
  return lax.add(minval, lax.convert_element_type(random_offset, dtype))


def shuffle(key: jnp.ndarray, x: jnp.ndarray, axis: int = 0) -> jnp.ndarray:
  """Shuffle the elements of an array uniformly at random along an axis.

  Args:
    key: a PRNGKey used as the random key.
    x: the array to be shuffled.
    axis: optional, an int axis along which to shuffle (default 0).

  Returns:
    A shuffled version of x.
  """
  msg = ("jax.random.shuffle is deprecated and will be removed in a future release. "
         "Use jax.random.permutation")
  warnings.warn(msg, FutureWarning)
  return _shuffle(key, x, axis)  # type: ignore


def permutation(key, x):
  """
  Permute elements of an array along its first axis or return a permuted range.

  If `x` is a multi-dimensional array, it is only shuffled along its
  first index.

  Args:n
    key: a PRNGKey used as the random key.
    x: the array or integer range to be shuffled.

  Returns:
    A shuffled version of x or array range
  """
  if not np.ndim(x):
    # scalar case, must be a concrete integer
    if not np.issubdtype(lax.dtype(x), np.integer):
      raise TypeError("x must be an integer or at least 1-dimensional")
    x = int(x)
    return _shuffle(key, jnp.arange(x), 0)
  elif np.ndim(x) == 1:
    return _shuffle(key, x, 0)
  else:
    ind = _shuffle(key, jnp.arange(x.shape[0]), 0)  # type: ignore[attribute-error]
    return x[ind]


@partial(jit, static_argnums=(2,))
def _shuffle(key, x, axis) -> jnp.ndarray:
  # On parallel architectures, Fisher-Yates is more expensive than doing
  # multiple sorts. This algorithm is based on one developed and analyzed by
  # tjablin@. We sort according to randomly-generated 32bit keys, but those keys
  # may have collisions. If we repeat the process, using fresh 32bit keys for
  # each sort, then whenever all pairs of elements have been assigned distinct
  # keys at some iteration (or equivalently when the strings formed by
  # concatenating the successive keys for each element are all distinct) then we
  # are guaranteed to have a perfect sample (assuming that either the sort is
  # stable or that any bias is not value-dependent). Since checking uniqueness
  # at runtime may be expensive, we use a heuristic static stop criterion
  # developed by tjablin@. See tensorflow/compiler/tf2xla/random_ops.cc for more
  # info, and for the original implementation of this algorithm. See also
  # Section 2 of http://people.csail.mit.edu/costis/6896sp11/lec5s.pdf for
  # another analysis (where the keys are generated one bit at a time).
  exponent = 3  # see tjablin@'s analysis for explanation of this parameter
  uint32max = jnp.iinfo(np.uint32).max
  num_rounds = int(np.ceil(exponent * np.log(x.size) / np.log(uint32max)))

  for _ in range(num_rounds):
    key, subkey = split(key)
    sort_keys = _random_bits(subkey, 32, x.shape)
    _, x = lax.sort_key_val(sort_keys, x, axis)

  return x


def choice(key, a, shape=(), replace=True, p=None):
  """Generates a random sample from a given 1-D array.

  Args:
    key: a PRNGKey used as the random key.
    a : 1D array or int. If an ndarray, a random sample is generated from
      its elements. If an int, the random sample is generated as if a were
      arange(a).
    shape : tuple of ints, optional. Output shape.  If the given shape is,
      e.g., ``(m, n)``, then ``m * n`` samples are drawn.  Default is (),
      in which case a single value is returned.
    replace : boolean.  Whether the sample is with or without replacement.
      default is True.
    p : 1-D array-like, The probabilities associated with each entry in a.
      If not given the sample assumes a uniform distribution over all
      entries in a.

  Returns:
    An array of shape `shape` containing samples from `a`.
  """
  if not isinstance(shape, Sequence):
    raise TypeError("shape argument of jax.random.choice must be a sequence, "
                    f"got {shape}")
  if np.ndim(a) not in [0, 1]:
    raise ValueError("a must be an integer or 1-dimensional")
  if np.ndim(a) == 0:
    a = int(a)
  else:
    a = _asarray(a)
  n_inputs = a if np.ndim(a) == 0 else len(a)
  n_draws = prod(shape)
  if n_draws == 0:
    return jnp.zeros(shape, dtype=lax.dtype(a))
  if n_inputs <= 0:
    raise ValueError("a must be greater than 0 unless no samples are taken")
  if not replace and n_draws > n_inputs:
    raise ValueError("Cannot take a larger sample than population when 'replace=False'")

  if p is None:
    if replace:
      ind = randint(key, shape, 0, n_inputs)
      result = ind if np.ndim(a) == 0 else a[ind]
    else:
      result = permutation(key, a)[:n_draws]
  else:
    if p.shape != (n_inputs,):
      raise ValueError("p must be None or match the shape of a")
    if replace:
      p_cuml = jnp.cumsum(p)
      r = p_cuml[-1] * (1 - uniform(key, shape))
      ind = jnp.searchsorted(p_cuml, r)
      result = ind if np.ndim(a) == 0 else a[ind]
    else:
      # Gumbel top-k trick: https://timvieira.github.io/blog/post/2019/09/16/algorithms-for-sampling-without-replacement/
      g = -gumbel(key, (n_inputs,)) - jnp.log(p)
      ind = jnp.argsort(g)[:n_draws]
      result = ind if np.ndim(a) == 0 else a[ind]
  return result.reshape(shape)


def normal(key: jnp.ndarray,
           shape: Union[Sequence[int], NamedShape] = (),
           dtype: np.dtype = dtypes.float_) -> jnp.ndarray:
  """Sample standard normal random values with given shape and float dtype.

  Args:
    key: a PRNGKey used as the random key.
    shape: optional, a tuple of nonnegative integers representing the result
      shape. Default ().
    dtype: optional, a float dtype for the returned values (default float64 if
      jax_enable_x64 is true, otherwise float32).

  Returns:
    A random array with the specified shape and dtype.
  """
  if not dtypes.issubdtype(dtype, np.inexact):
    raise ValueError(f"dtype argument to `normal` must be a float or complex dtype, "
                     f"got {dtype}")
  dtype = dtypes.canonicalize_dtype(dtype)
  shape = core.as_named_shape(shape)
  return _normal(key, shape, dtype)  # type: ignore

@partial(jit, static_argnums=(1, 2))
def _normal(key, shape, dtype) -> jnp.ndarray:
  if dtypes.issubdtype(dtype, np.complexfloating):
    sqrt2 = np.array(np.sqrt(2), dtype)

    key_re, key_im = split(key)
    dtype = dtypes.dtype_real(dtype)
    _re = _normal_real(key_re, shape, dtype)
    _im = _normal_real(key_im, shape, dtype)
    return 1 / sqrt2 * (_re + 1j * _im)
  else:
    return _normal_real(key, shape, dtype) # type: ignore

@partial(jit, static_argnums=(1, 2))
def _normal_real(key, shape, dtype) -> jnp.ndarray:
  _check_shape("normal", shape)
  lo = np.nextafter(np.array(-1., dtype), 0., dtype=dtype)
  hi = np.array(1., dtype)
  u = uniform(key, shape, dtype, lo, hi)  # type: ignore[arg-type]
  return np.array(np.sqrt(2), dtype) * lax.erf_inv(u)


def multivariate_normal(key: jnp.ndarray,
                        mean: jnp.ndarray,
                        cov: jnp.ndarray,
                        shape: Optional[Sequence[int]] = None,
                        dtype: np.dtype = dtypes.float_,
                        method: str = 'cholesky') -> jnp.ndarray:
  """Sample multivariate normal random values with given mean and covariance.

  Args:
    key: a PRNGKey used as the random key.
    mean: a mean vector of shape ``(..., n)``.
    cov: a positive definite covariance matrix of shape ``(..., n, n)``. The
      batch shape ``...`` must be broadcast-compatible with that of ``mean``.
    shape: optional, a tuple of nonnegative integers specifying the result
      batch shape; that is, the prefix of the result shape excluding the last
      axis. Must be broadcast-compatible with ``mean.shape[:-1]`` and
      ``cov.shape[:-2]``. The default (None) produces a result batch shape by
      broadcasting together the batch shapes of ``mean`` and ``cov``.
    dtype: optional, a float dtype for the returned values (default float64 if
      jax_enable_x64 is true, otherwise float32).
    method: optional, a method to compute the factor of ``cov``.
      Must be one of 'svd', eigh, and 'cholesky'. Default 'cholesky'.
  Returns:
    A random array with the specified dtype and shape given by
    ``shape + mean.shape[-1:]`` if ``shape`` is not None, or else
    ``broadcast_shapes(mean.shape[:-1], cov.shape[:-2]) + mean.shape[-1:]``.
  """
  if method not in {'svd', 'eigh', 'cholesky'}:
    raise ValueError("method must be one of {'svd', 'eigh', 'cholesky'}")
  if not dtypes.issubdtype(dtype, np.floating):
    raise ValueError(f"dtype argument to `multivariate_normal` must be a float "
                     f"dtype, got {dtype}")
  dtype = dtypes.canonicalize_dtype(dtype)
  if shape is not None:
    shape = core.canonicalize_shape(shape)
  return _multivariate_normal(key, mean, cov, shape, dtype, method)  # type: ignore

@partial(jit, static_argnums=(3, 4, 5))
def _multivariate_normal(key, mean, cov, shape, dtype, method) -> jnp.ndarray:
  if not np.ndim(mean) >= 1:
    msg = "multivariate_normal requires mean.ndim >= 1, got mean.ndim == {}"
    raise ValueError(msg.format(np.ndim(mean)))
  if not np.ndim(cov) >= 2:
    msg = "multivariate_normal requires cov.ndim >= 2, got cov.ndim == {}"
    raise ValueError(msg.format(np.ndim(cov)))
  n = mean.shape[-1]
  if np.shape(cov)[-2:] != (n, n):
    msg = ("multivariate_normal requires cov.shape == (..., n, n) for n={n}, "
           "but got cov.shape == {shape}.")
    raise ValueError(msg.format(n=n, shape=np.shape(cov)))

  if shape is None:
    shape = lax.broadcast_shapes(mean.shape[:-1], cov.shape[:-2])
  else:
    _check_shape("normal", shape, mean.shape[:-1], cov.shape[:-2])

  if method == 'svd':
    (u, s, _) = svd(cov)
    factor = u * jnp.sqrt(s)
  elif method == 'eigh':
    (w, v) = eigh(cov)
    factor = v * jnp.sqrt(w)
  else: # 'cholesky'
    factor = cholesky(cov)
  normal_samples = normal(key, shape + mean.shape[-1:], dtype)
  return mean + jnp.einsum('...ij,...j->...i', factor, normal_samples)


def truncated_normal(key: jnp.ndarray,
                     lower: Union[float, jnp.ndarray],
                     upper: Union[float, jnp.ndarray],
                     shape: Optional[Union[Sequence[int], NamedShape]] = None,
                     dtype: np.dtype = dtypes.float_) -> jnp.ndarray:
  """Sample truncated standard normal random values with given shape and dtype.

  Args:
    key: a PRNGKey used as the random key.
    lower: a float or array of floats representing the lower bound for
      truncation. Must be broadcast-compatible with ``upper``.
    upper: a float or array of floats representing the  upper bound for
      truncation. Must be broadcast-compatible with ``lower``.
    shape: optional, a tuple of nonnegative integers specifying the result
      shape. Must be broadcast-compatible with ``lower`` and ``upper``. The
      default (None) produces a result shape by broadcasting ``lower`` and
      ``upper``.
    dtype: optional, a float dtype for the returned values (default float64 if
      jax_enable_x64 is true, otherwise float32).

  Returns:
    A random array with the specified dtype and shape given by ``shape`` if
    ``shape`` is not None, or else by broadcasting ``lower`` and ``upper``.
    Returns values in the open interval ``(lower, upper)``.
  """
  if not dtypes.issubdtype(dtype, np.floating):
    raise ValueError(f"dtype argument to `truncated_normal` must be a float "
                     f"dtype, got {dtype}")
  dtype = dtypes.canonicalize_dtype(dtype)
  if shape is not None:
    shape = core.as_named_shape(shape)
  return _truncated_normal(key, lower, upper, shape, dtype)  # type: ignore

@partial(jit, static_argnums=(3, 4))
def _truncated_normal(key, lower, upper, shape, dtype) -> jnp.ndarray:
  if shape is None:
    shape = lax.broadcast_shapes(np.shape(lower), np.shape(upper))
  else:
    _check_shape("truncated_normal", shape, np.shape(lower), np.shape(upper))

  sqrt2 = np.array(np.sqrt(2), dtype)
  lower = lax.convert_element_type(lower, dtype)
  upper = lax.convert_element_type(upper, dtype)
  a = lax.erf(lower / sqrt2)
  b = lax.erf(upper / sqrt2)
  if not jnp.issubdtype(dtype, np.floating):
    raise TypeError("truncated_normal only accepts floating point dtypes.")
  u = uniform(key, shape, dtype, minval=a, maxval=b)
  out = sqrt2 * lax.erf_inv(u)
  # Clamp the value to the open interval (lower, upper) to make sure that
  # rounding (or if we chose `a` for `u`) doesn't push us outside of the range.
  return jnp.clip(
      out,
      lax.nextafter(lax.stop_gradient(lower), np.array(np.inf, dtype=dtype)),
      lax.nextafter(lax.stop_gradient(upper), np.array(-np.inf, dtype=dtype)))


def bernoulli(key: jnp.ndarray,
<<<<<<< HEAD
              p: jnp.ndarray = np.float32(0.5),
              shape: Optional[Union[Sequence[int], NamedShape]] = None) -> jnp.ndarray:
=======
              p: jnp.ndarray = np.float32(0.5),  # type: ignore[assignment]
              shape: Optional[Sequence[int]] = None) -> jnp.ndarray:
>>>>>>> f105517e
  """Sample Bernoulli random values with given shape and mean.

  Args:
    key: a PRNGKey used as the random key.
    p: optional, a float or array of floats for the mean of the random
      variables. Must be broadcast-compatible with ``shape``. Default 0.5.
    shape: optional, a tuple of nonnegative integers representing the result
      shape. Must be broadcast-compatible with ``p.shape``. The default (None)
      produces a result shape equal to ``p.shape``.

  Returns:
    A random array with boolean dtype and shape given by ``shape`` if ``shape``
    is not None, or else ``p.shape``.
  """
  dtype = dtypes.canonicalize_dtype(lax.dtype(p))
  if shape is not None:
    shape = core.as_named_shape(shape)
  if not jnp.issubdtype(dtype, np.floating):
    msg = "bernoulli probability `p` must have a floating dtype, got {}."
    raise TypeError(msg.format(dtype))
  p = lax.convert_element_type(p, dtype)
  return _bernoulli(key, p, shape)  # type: ignore

@partial(jit, static_argnums=(2,))
def _bernoulli(key, p, shape) -> jnp.ndarray:
  if shape is None:
    # TODO: Use the named part of `p` as well
    shape = np.shape(p)
  else:
    _check_shape("bernoulli", shape, np.shape(p))

  return uniform(key, shape, lax.dtype(p)) < p


def beta(key: jnp.ndarray,
         a: Union[float, jnp.ndarray],
         b: Union[float, jnp.ndarray],
         shape: Optional[Sequence[int]] = None,
         dtype: np.dtype = dtypes.float_) -> jnp.ndarray:
  """Sample Beta random values with given shape and float dtype.

  Args:
    key: a PRNGKey used as the random key.
    a: a float or array of floats broadcast-compatible with ``shape``
      representing the first parameter "alpha".
    b: a float or array of floats broadcast-compatible with ``shape``
      representing the second parameter "beta".
    shape: optional, a tuple of nonnegative integers specifying the result
      shape. Must be broadcast-compatible with ``a`` and ``b``. The default
      (None) produces a result shape by broadcasting ``a`` and ``b``.
    dtype: optional, a float dtype for the returned values (default float64 if
      jax_enable_x64 is true, otherwise float32).

  Returns:
    A random array with the specified dtype and shape given by ``shape`` if
    ``shape`` is not None, or else by broadcasting ``a`` and ``b``.
  """
  if not dtypes.issubdtype(dtype, np.floating):
    raise ValueError(f"dtype argument to `beta` must be a float "
                     f"dtype, got {dtype}")
  dtype = dtypes.canonicalize_dtype(dtype)
  if shape is not None:
    shape = core.canonicalize_shape(shape)
  return _beta(key, a, b, shape, dtype)

def _beta(key, a, b, shape, dtype):
  if shape is None:
    shape = lax.broadcast_shapes(np.shape(a), np.shape(b))
  else:
    _check_shape("beta", shape, np.shape(a), np.shape(b))

  a = lax.convert_element_type(a, dtype)
  b = lax.convert_element_type(b, dtype)
  key_a, key_b = split(key)
  a = jnp.broadcast_to(a, shape)
  b = jnp.broadcast_to(b, shape)
  gamma_a = gamma(key_a, a, shape, dtype)
  gamma_b = gamma(key_b, b, shape, dtype)
  return gamma_a / (gamma_a + gamma_b)


def cauchy(key, shape=(), dtype=dtypes.float_):
  """Sample Cauchy random values with given shape and float dtype.

  Args:
    key: a PRNGKey used as the random key.
    shape: optional, a tuple of nonnegative integers representing the result
      shape. Default ().
    dtype: optional, a float dtype for the returned values (default float64 if
      jax_enable_x64 is true, otherwise float32).

  Returns:
    A random array with the specified shape and dtype.
  """
  if not dtypes.issubdtype(dtype, np.floating):
    raise ValueError(f"dtype argument to `cauchy` must be a float "
                     f"dtype, got {dtype}")
  dtype = dtypes.canonicalize_dtype(dtype)
  shape = core.canonicalize_shape(shape)
  return _cauchy(key, shape, dtype)

@partial(jit, static_argnums=(1, 2))
def _cauchy(key, shape, dtype):
  _check_shape("cauchy", shape)
  u = uniform(key, shape, dtype, minval=jnp.finfo(dtype).eps, maxval=1.)
  pi = _constant_like(u, np.pi)
  return lax.tan(lax.mul(pi, lax.sub(u, _constant_like(u, 0.5))))


def dirichlet(key, alpha, shape=None, dtype=dtypes.float_):
  """Sample Dirichlet random values with given shape and float dtype.

  Args:
    key: a PRNGKey used as the random key.
    alpha: an array of shape ``(..., n)`` used as the concentration
      parameter of the random variables.
    shape: optional, a tuple of nonnegative integers specifying the result
      batch shape; that is, the prefix of the result shape excluding the last
      element of value ``n``. Must be broadcast-compatible with
      ``alpha.shape[:-1]``. The default (None) produces a result shape equal to
      ``alpha.shape``.
    dtype: optional, a float dtype for the returned values (default float64 if
      jax_enable_x64 is true, otherwise float32).

  Returns:
    A random array with the specified dtype and shape given by
    ``shape + (alpha.shape[-1],)`` if ``shape`` is not None, or else
    ``alpha.shape``.
  """
  if not dtypes.issubdtype(dtype, np.floating):
    raise ValueError(f"dtype argument to `dirichlet` must be a float "
                     f"dtype, got {dtype}")
  dtype = dtypes.canonicalize_dtype(dtype)
  if shape is not None:
    shape = core.canonicalize_shape(shape)
  return _dirichlet(key, alpha, shape, dtype)

@partial(jit, static_argnums=(2, 3))
def _dirichlet(key, alpha, shape, dtype):
  if not np.ndim(alpha) >= 1:
    msg = "dirichlet requires alpha.ndim >= 1, got alpha.ndim == {}"
    raise ValueError(msg.format(np.ndim(alpha)))

  if shape is None:
    shape = np.shape(alpha)[:-1]
  else:
    _check_shape("dirichlet", shape, np.shape(alpha)[:-1])

  alpha = lax.convert_element_type(alpha, dtype)
  gamma_samples = gamma(key, alpha, shape + np.shape(alpha)[-1:], dtype)
  return gamma_samples / jnp.sum(gamma_samples, axis=-1, keepdims=True)


def exponential(key, shape=(), dtype=dtypes.float_):
  """Sample Exponential random values with given shape and float dtype.

  Args:
    key: a PRNGKey used as the random key.
    shape: optional, a tuple of nonnegative integers representing the result
      shape. Default ().
    dtype: optional, a float dtype for the returned values (default float64 if
      jax_enable_x64 is true, otherwise float32).

  Returns:
    A random array with the specified shape and dtype.
  """
  if not dtypes.issubdtype(dtype, np.floating):
    raise ValueError(f"dtype argument to `exponential` must be a float "
                     f"dtype, got {dtype}")
  dtype = dtypes.canonicalize_dtype(dtype)
  shape = core.canonicalize_shape(shape)
  return _exponential(key, shape, dtype)

@partial(jit, static_argnums=(1, 2))
def _exponential(key, shape, dtype):
  _check_shape("exponential", shape)
  u = uniform(key, shape, dtype)
  # taking 1 - u to move the domain of log to (0, 1] instead of [0, 1)
  return lax.neg(lax.log1p(lax.neg(u)))


def _gamma_one(key, alpha):
  # Ref: A simple method for generating gamma variables, George Marsaglia and Wai Wan Tsang
  # The algorithm can also be founded in:
  # https://en.wikipedia.org/wiki/Gamma_distribution#Generating_gamma-distributed_random_variables
  zero = _constant_like(alpha, 0)
  one = _constant_like(alpha, 1)
  minus_one = _constant_like(alpha, -1)
  one_over_two = _constant_like(alpha, 0.5)
  one_over_three = _constant_like(alpha, 1. / 3.)
  squeeze_const = _constant_like(alpha, 0.0331)
  dtype = lax.dtype(alpha)

  key, subkey = split(key)
  # for alpha < 1, we boost alpha to alpha + 1 and get a sample according to
  # Gamma(alpha) ~ Gamma(alpha+1) * Uniform()^(1 / alpha)
  boost = lax.select(lax.ge(alpha, one),
                     one,
                     lax.pow(uniform(subkey, (), dtype=dtype), lax.div(one, alpha)))
  alpha = lax.select(lax.ge(alpha, one), alpha, lax.add(alpha, one))

  d = lax.sub(alpha, one_over_three)
  c = lax.div(one_over_three, lax.pow(d, one_over_two))

  def _cond_fn(kXVU):
    _, X, V, U = kXVU
    # TODO: use lax.cond when its batching rule is supported
    # The reason is to avoid evaluating second condition which involves log+log
    # if the first condition is satisfied
    cond = lax.bitwise_and(lax.ge(U, lax.sub(one, lax.mul(squeeze_const, lax.mul(X, X)))),
                           lax.ge(lax.log(U), lax.add(lax.mul(X, one_over_two),
                                                      lax.mul(d, lax.add(lax.sub(one, V),
                                                                         lax.log(V))))))
    return cond

  def _body_fn(kXVU):
    def _next_kxv(kxv):
      key = kxv[0]
      key, subkey = split(key)
      x = normal(subkey, (), dtype=dtype)
      v = lax.add(one, lax.mul(x, c))
      return key, x, v

    key = kXVU[0]
    key, x_key, U_key = split(key, 3)
    _, x, v = lax.while_loop(lambda kxv: lax.le(kxv[2], zero), _next_kxv, (x_key, zero, minus_one))
    X = lax.mul(x, x)
    V = lax.mul(lax.mul(v, v), v)
    U = uniform(U_key, (), dtype=dtype)
    return key, X, V, U

  # initial state is chosen such that _cond_fn will return True
  _, _, V, _ = lax.while_loop(_cond_fn, _body_fn, (key, zero, one, _constant_like(alpha, 2)))
  z = lax.mul(lax.mul(d, V), boost)
  return lax.select(lax.eq(z, zero), jnp.finfo(z.dtype).tiny, z)


def _gamma_grad(sample, a):
  samples = jnp.reshape(sample, -1)
  alphas = jnp.reshape(a, -1)
  if xla_bridge.get_backend().platform == 'cpu':
    grads = lax.map(lambda args: lax.random_gamma_grad(*args), (alphas, samples))
  else:
    grads = vmap(lax.random_gamma_grad)(alphas, samples)
  return grads.reshape(np.shape(a))

def _gamma_impl(key, a, use_vmap=False):
  a_shape = jnp.shape(a)
  # split key to match the shape of a
  key_ndim = jnp.ndim(key) - 1
  key = jnp.reshape(key, (-1, 2))
  key = vmap(split, in_axes=(0, None))(key, prod(a_shape[key_ndim:]))
  keys = jnp.reshape(key, (-1, 2))
  alphas = jnp.reshape(a, -1)
  if use_vmap:
    samples = vmap(_gamma_one)(keys, alphas)
  else:
    samples = lax.map(lambda args: _gamma_one(*args), (keys, alphas))

  return jnp.reshape(samples, a_shape)

def _gamma_batching_rule(batched_args, batch_dims):
    k, a = batched_args
    bk, ba = batch_dims
    size = next(t.shape[i] for t, i in zip(batched_args, batch_dims) if i is not None)
    k = batching.bdim_at_front(k, bk, size)
    a = batching.bdim_at_front(a, ba, size)
    return random_gamma_p.bind(k, a), 0

random_gamma_p = core.Primitive('random_gamma')
random_gamma_p.def_impl(_gamma_impl)
random_gamma_p.def_abstract_eval(lambda key, a: core.raise_to_shaped(a))
ad.defjvp2(random_gamma_p, None, lambda tangent, ans, key, a: tangent * _gamma_grad(ans, a))
xla.translations_with_avals[random_gamma_p] = xla.lower_fun(
    partial(_gamma_impl, use_vmap=True),
    multiple_results=False, with_avals=True)
xla.backend_specific_translations['cpu'][random_gamma_p] = xla.lower_fun(
    partial(_gamma_impl, use_vmap=False),
    multiple_results=False)
batching.primitive_batchers[random_gamma_p] = _gamma_batching_rule

def gamma(key, a, shape=None, dtype=dtypes.float_):
  """Sample Gamma random values with given shape and float dtype.

  Args:
    key: a PRNGKey used as the random key.
    a: a float or array of floats broadcast-compatible with ``shape``
      representing the parameter of the distribution.
    shape: optional, a tuple of nonnegative integers specifying the result
      shape. Must be broadcast-compatible with ``a``. The default (None)
      produces a result shape equal to ``a.shape``.
    dtype: optional, a float dtype for the returned values (default float64 if
      jax_enable_x64 is true, otherwise float32).

  Returns:
    A random array with the specified dtype and with shape given by ``shape`` if
    ``shape`` is not None, or else by ``a.shape``.
  """
  if not dtypes.issubdtype(dtype, np.floating):
    raise ValueError(f"dtype argument to `gamma` must be a float "
                     f"dtype, got {dtype}")
  dtype = dtypes.canonicalize_dtype(dtype)
  if shape is not None:
    shape = core.canonicalize_shape(shape)
  return _gamma(key, a, shape, dtype)

@partial(jit, static_argnums=(2, 3))
def _gamma(key, a, shape, dtype):
  if shape is None:
    shape = np.shape(a)
  else:
    _check_shape("gamma", shape, np.shape(a))

  a = lax.convert_element_type(a, dtype)
  if np.shape(a) != shape:
    a = jnp.broadcast_to(a, shape)
  return random_gamma_p.bind(key, a)


@partial(jit, static_argnums=(2, 3, 4))
def _poisson_knuth(key, lam, shape, dtype, max_iters):
  # Knuth's algorithm for generating Poisson random variates.
  # Reference:
  # https://en.wikipedia.org/wiki/Poisson_distribution#Generating_Poisson-distributed_random_variables

  def body_fn(carry):
    i, k, rng, log_prod = carry
    rng, subkey = split(rng)
    k = lax.select(log_prod > -lam, k + 1, k)
    u = uniform(subkey, shape, np.float32)
    return i + 1, k, rng, log_prod + jnp.log(u)

  def cond_fn(carry):
    i, log_prod = carry[0], carry[3]
    return (log_prod > -lam).any() & (i < max_iters)

  k_init = lax.full_like(lam, 0, dtype, shape)
  log_rate_init = lax.full_like(lam, 0, np.float32, shape)
  k = lax.while_loop(cond_fn, body_fn, (0, k_init, key, log_rate_init))[1]
  return (k - 1).astype(dtype)


@partial(jit, static_argnums=(2, 3, 4))
def _poisson_rejection(key, lam, shape, dtype, max_iters):
  # Transformed rejection due to Hormann.
  # Reference:
  # http://citeseer.ist.psu.edu/viewdoc/citations;jsessionid=1BEB35946CC807879F55D42512E5490C?doi=10.1.1.48.3054.
  log_lam = lax.log(lam)
  b = 0.931 + 2.53 * lax.sqrt(lam)
  a = -0.059 + 0.02483 * b
  inv_alpha = 1.1239 + 1.1328 / (b - 3.4)
  v_r = 0.9277 - 3.6224 / (b - 2)

  def body_fn(carry):
    i, k_out, accepted, key = carry
    key, subkey_0, subkey_1 = split(key, 3)

    u = uniform(subkey_0, shape, lam.dtype) - 0.5
    v = uniform(subkey_1, shape, lam.dtype)
    u_shifted = 0.5 - abs(u)

    k = lax.floor((2 * a / u_shifted + b) * u + lam + 0.43)
    s = lax.log(v * inv_alpha / (a / (u_shifted * u_shifted) + b))
    t = -lam + k * log_lam - lax.lgamma(k + 1)

    accept1 = (u_shifted >= 0.07) & (v <= v_r)
    reject = (k < 0) | ((u_shifted < 0.013) & (v > u_shifted))
    accept2 = s <= t
    accept = accept1 | (~reject & accept2)

    k_out = lax.select(accept, k, k_out)
    accepted |= accept

    return i + 1, k_out, accepted, key

  def cond_fn(carry):
    i, k_out, accepted, key = carry
    return (~accepted).any() & (i < max_iters)

  k_init = lax.full_like(lam, -1, lam.dtype, shape)
  accepted = lax.full_like(lam, False, jnp.bool_, shape)
  k = lax.while_loop(cond_fn, body_fn, (0, k_init, accepted, key))[1]
  return k.astype(dtype)


@partial(jit, static_argnums=(2, 3))
def _poisson(key, lam, shape, dtype):
  # The implementation matches TensorFlow and NumPy:
  # https://github.com/tensorflow/tensorflow/blob/v2.2.0-rc3/tensorflow/core/kernels/random_poisson_op.cc
  # https://github.com/numpy/numpy/blob/v1.18.3/numpy/random/src/distributions/distributions.c#L574
  # For lambda < 10, we use the Knuth algorithm; otherwise, we use transformed
  # rejection sampling.
  use_knuth = lam < 10
  lam_knuth = lax.select(use_knuth, lam, lax.full_like(lam, 0.0))
  # The acceptance probability for rejection sampling maxes out at 89% as
  # λ -> ∞, so pick some arbitrary large value.
  lam_rejection = lax.select(use_knuth, lax.full_like(lam, 1e5), lam)
  max_iters = dtype.type(jnp.iinfo(dtype).max)  # insanely conservative
  return lax.select(
      use_knuth,
      _poisson_knuth(key, lam_knuth, shape, dtype, max_iters),
      _poisson_rejection(key, lam_rejection, shape, dtype, max_iters),
  )


def poisson(key, lam, shape=(), dtype=dtypes.int_):
  """Sample Poisson random values with given shape and integer dtype.

  Args:
    key: a PRNGKey used as the random key.
    lam: rate parameter (mean of the distribution), must be >= 0.
    shape: optional, a tuple of nonnegative integers representing the result
      shape. Default ().
    dtype: optional, a integer dtype for the returned values (default int64 if
      jax_enable_x64 is true, otherwise int32).

  Returns:
    A random array with the specified shape and dtype.
  """
  dtype = dtypes.canonicalize_dtype(dtype)
  shape = core.canonicalize_shape(shape)
  if np.shape(lam) != shape:
    lam = jnp.broadcast_to(lam, shape)
  lam = lax.convert_element_type(lam, np.float32)
  return _poisson(key, lam, shape, dtype)


def gumbel(key, shape=(), dtype=dtypes.float_):
  """Sample Gumbel random values with given shape and float dtype.

  Args:
    key: a PRNGKey used as the random key.
    shape: optional, a tuple of nonnegative integers representing the result
      shape. Default ().
    dtype: optional, a float dtype for the returned values (default float64 if
      jax_enable_x64 is true, otherwise float32).

  Returns:
    A random array with the specified shape and dtype.
  """
  if not dtypes.issubdtype(dtype, np.floating):
    raise ValueError(f"dtype argument to `gumbel` must be a float "
                     f"dtype, got {dtype}")
  dtype = dtypes.canonicalize_dtype(dtype)
  shape = core.canonicalize_shape(shape)
  return _gumbel(key, shape, dtype)

@partial(jit, static_argnums=(1, 2))
def _gumbel(key, shape, dtype):
  _check_shape("gumbel", shape)
  return -jnp.log(-jnp.log(
      uniform(key, shape, dtype, minval=jnp.finfo(dtype).tiny, maxval=1.)))


def categorical(key, logits, axis=-1, shape=None):
  """Sample random values from categorical distributions.

  Args:
    key: a PRNGKey used as the random key.
    logits: Unnormalized log probabilities of the categorical distribution(s) to sample from,
      so that `softmax(logits, axis)` gives the corresponding probabilities.
    axis: Axis along which logits belong to the same categorical distribution.
    shape: Optional, a tuple of nonnegative integers representing the result shape.
      Must be broadcast-compatible with ``np.delete(logits.shape, axis)``.
      The default (None) produces a result shape equal to ``np.delete(logits.shape, axis)``.

  Returns:
    A random array with int dtype and shape given by ``shape`` if ``shape``
    is not None, or else ``np.delete(logits.shape, axis)``.
  """

  if axis >= 0:
    axis -= len(logits.shape)

  batch_shape = tuple(np.delete(logits.shape, axis))
  if shape is None:
    shape = batch_shape
  else:
    _check_shape("categorical", shape, batch_shape)

  sample_shape = shape[:len(shape)-len(batch_shape)]
  return jnp.argmax(gumbel(key, sample_shape + logits.shape, logits.dtype) + logits, axis=axis)


def laplace(key, shape=(), dtype=dtypes.float_):
  """Sample Laplace random values with given shape and float dtype.

  Args:
    key: a PRNGKey used as the random key.
    shape: optional, a tuple of nonnegative integers representing the result
      shape. Default ().
    dtype: optional, a float dtype for the returned values (default float64 if
      jax_enable_x64 is true, otherwise float32).

  Returns:
    A random array with the specified shape and dtype.
  """
  if not dtypes.issubdtype(dtype, np.floating):
    raise ValueError(f"dtype argument to `laplace` must be a float "
                     f"dtype, got {dtype}")
  dtype = dtypes.canonicalize_dtype(dtype)
  shape = core.canonicalize_shape(shape)
  return _laplace(key, shape, dtype)

@partial(jit, static_argnums=(1, 2))
def _laplace(key, shape, dtype):
  _check_shape("laplace", shape)
  u = uniform(
      key, shape, dtype, minval=-1. + jnp.finfo(dtype).epsneg, maxval=1.)
  return lax.mul(lax.sign(u), lax.log1p(lax.neg(lax.abs(u))))


def logistic(key, shape=(), dtype=dtypes.float_):
  """Sample logistic random values with given shape and float dtype.

  Args:
    key: a PRNGKey used as the random key.
    shape: optional, a tuple of nonnegative integers representing the result
      shape. Default ().
    dtype: optional, a float dtype for the returned values (default float64 if
      jax_enable_x64 is true, otherwise float32).

  Returns:
    A random array with the specified shape and dtype.
  """
  if not dtypes.issubdtype(dtype, np.floating):
    raise ValueError(f"dtype argument to `logistic` must be a float "
                     f"dtype, got {dtype}")
  dtype = dtypes.canonicalize_dtype(dtype)
  shape = core.canonicalize_shape(shape)
  return _logistic(key, shape, dtype)

@partial(jit, static_argnums=(1, 2))
def _logistic(key, shape, dtype):
  _check_shape("logistic", shape)
  x = uniform(key, shape, dtype, minval=jnp.finfo(dtype).eps, maxval=1.)
  return lax.log(lax.div(x, lax.sub(lax._const(x, 1), x)))


def pareto(key, b, shape=None, dtype=dtypes.float_):
  """Sample Pareto random values with given shape and float dtype.

  Args:
    key: a PRNGKey used as the random key.
    a: a float or array of floats broadcast-compatible with ``shape``
      representing the parameter of the distribution.
    shape: optional, a tuple of nonnegative integers specifying the result
      shape. Must be broadcast-compatible with ``b``. The default (None)
      produces a result shape equal to ``b.shape``.
    dtype: optional, a float dtype for the returned values (default float64 if
      jax_enable_x64 is true, otherwise float32).

  Returns:
    A random array with the specified dtype and with shape given by ``shape`` if
    ``shape`` is not None, or else by ``b.shape``.
  """
  if not dtypes.issubdtype(dtype, np.floating):
    raise ValueError(f"dtype argument to `pareto` must be a float "
                     f"dtype, got {dtype}")
  dtype = dtypes.canonicalize_dtype(dtype)
  if shape is not None:
    shape = core.canonicalize_shape(shape)
  return _pareto(key, b, shape, dtype)

@partial(jit, static_argnums=(2, 3))
def _pareto(key, b, shape, dtype):
  if shape is None:
    shape = np.shape(b)
  else:
    _check_shape("pareto", shape)

  b = lax.convert_element_type(b, dtype)
  e = exponential(key, shape, dtype)
  return lax.exp(e / b)


def t(key, df, shape=(), dtype=dtypes.float_):
  """Sample Student's t random values with given shape and float dtype.

  Args:
    key: a PRNGKey used as the random key.
    df: a float or array of floats broadcast-compatible with ``shape``
      representing the parameter of the distribution.
    shape: optional, a tuple of nonnegative integers specifying the result
      shape. Must be broadcast-compatible with ``df``. The default (None)
      produces a result shape equal to ``df.shape``.
    dtype: optional, a float dtype for the returned values (default float64 if
      jax_enable_x64 is true, otherwise float32).

  Returns:
    A random array with the specified dtype and with shape given by ``shape`` if
    ``shape`` is not None, or else by ``df.shape``.
  """
  if not dtypes.issubdtype(dtype, np.floating):
    raise ValueError(f"dtype argument to `t` must be a float "
                     f"dtype, got {dtype}")
  dtype = dtypes.canonicalize_dtype(dtype)
  shape = core.canonicalize_shape(shape)
  return _t(key, df, shape, dtype)

@partial(jit, static_argnums=(2, 3))
def _t(key, df, shape, dtype):
  if shape is None:
    shape = np.shape(df)
  else:
    _check_shape("t", shape, np.shape(df))

  df = lax.convert_element_type(df, dtype)
  key_n, key_g = split(key)
  n = normal(key_n, shape, dtype)
  two = _constant_like(n, 2)
  half_df = lax.div(df, two)
  g = gamma(key_n, half_df, shape, dtype)
  return n * jnp.sqrt(half_df / g)


def rademacher(key, shape, dtype=dtypes.int_):
  """Sample from a Rademacher distribution.

  Args:
    key: a PRNGKey key.
    shape: The shape of the returned samples.
    dtype: The type used for samples.

  Returns:
    A jnp.array of samples, of shape `shape`. Each element in the output has
    a 50% change of being 1 or -1.

  """
  dtype = dtypes.canonicalize_dtype(dtype)
  shape = core.canonicalize_shape(shape)
  return _rademacher(key, shape, dtype)


@partial(jit, static_argnums=(1, 2))
def _rademacher(key, shape, dtype):
  bernoulli_samples = bernoulli(key=key, p=0.5, shape=shape)
  return (2 * bernoulli_samples - 1).astype(dtype)


def maxwell(key, shape=(), dtype=dtypes.float_):
  """Sample from a one sided Maxwell distribution.

  The scipy counterpart is `scipy.stats.maxwell`.

  Args:
    key: a PRNGKey key.
    shape: The shape of the returned samples.
    dtype: The type used for samples.

  Returns:
    A jnp.array of samples, of shape `shape`.

  """
  # Generate samples using:
  # sqrt(X^2 + Y^2 + Z^2), X,Y,Z ~N(0,1)
  if not dtypes.issubdtype(dtype, np.floating):
    raise ValueError(f"dtype argument to `maxwell` must be a float "
                     f"dtype, got {dtype}")
  dtype = dtypes.canonicalize_dtype(dtype)
  shape = core.canonicalize_shape(shape)
  return _maxwell(key, shape, dtype)


@partial(jit, static_argnums=(1, 2))
def _maxwell(key, shape, dtype):
  shape = shape + (3,)
  norm_rvs = normal(key=key, shape=shape, dtype=dtype)
  return jnp.linalg.norm(norm_rvs, axis=-1)


def double_sided_maxwell(key, loc, scale, shape=(), dtype=dtypes.float_):
  """Sample from a double sided Maxwell distribution.

  Samples using:
     loc + scale* sgn(U-0.5)* one_sided_maxwell U~Unif;

  Args:
    key: a PRNGKey key.
    loc: The location parameter of the distribution.
    scale: The scale parameter of the distribution.
    shape: The shape added to the parameters loc and scale broadcastable shape.
    dtype: The type used for samples.

  Returns:
    A jnp.array of samples.

  """
  if not dtypes.issubdtype(dtype, np.floating):
    raise ValueError(f"dtype argument to `double_sided_maxwell` must be a float"
                     f" dtype, got {dtype}")
  dtype = dtypes.canonicalize_dtype(dtype)
  shape = core.canonicalize_shape(shape)
  return _double_sided_maxwell(key, loc, scale, shape, dtype)


@partial(jit, static_argnums=(1, 2, 3, 4))
def _double_sided_maxwell(key, loc, scale, shape, dtype):
  params_shapes = lax.broadcast_shapes(np.shape(loc), np.shape(scale))
  if not shape:
    shape = params_shapes

  shape = shape + params_shapes
  maxwell_key, rademacher_key = split(key)
  maxwell_rvs = maxwell(maxwell_key, shape=shape, dtype=dtype)
  # Generate random signs for the symmetric variates.
  random_sign = rademacher(rademacher_key, shape=shape, dtype=dtype)
  assert random_sign.shape == maxwell_rvs.shape

  return random_sign * maxwell_rvs * scale + loc


def weibull_min(key, scale, concentration, shape=(), dtype=dtypes.float_):
  """Sample from a Weibull distribution.

  The scipy counterpart is `scipy.stats.weibull_min`.

  Args:
    key: a PRNGKey key.
    scale: The scale parameter of the distribution.
    concentration: The concentration parameter of the distribution.
    shape: The shape added to the parameters loc and scale broadcastable shape.
    dtype: The type used for samples.

  Returns:
    A jnp.array of samples.

  """
  if not dtypes.issubdtype(dtype, np.floating):
    raise ValueError(f"dtype argument to `weibull_min` must be a float "
                     f"dtype, got {dtype}")
  dtype = dtypes.canonicalize_dtype(dtype)
  shape = core.canonicalize_shape(shape)
  return _weibull_min(key, scale, concentration, shape, dtype)


@partial(jit, static_argnums=(1, 2, 3, 4))
def _weibull_min(key, scale, concentration, shape, dtype):
  random_uniform = uniform(
      key=key, shape=shape, minval=0, maxval=1, dtype=dtype)

  # Inverse weibull CDF.
  return jnp.power(-jnp.log1p(-random_uniform), 1.0/concentration) * scale<|MERGE_RESOLUTION|>--- conflicted
+++ resolved
@@ -773,13 +773,8 @@
 
 
 def bernoulli(key: jnp.ndarray,
-<<<<<<< HEAD
-              p: jnp.ndarray = np.float32(0.5),
+              p: jnp.ndarray = np.float32(0.5),  # type: ignore[assignment]
               shape: Optional[Union[Sequence[int], NamedShape]] = None) -> jnp.ndarray:
-=======
-              p: jnp.ndarray = np.float32(0.5),  # type: ignore[assignment]
-              shape: Optional[Sequence[int]] = None) -> jnp.ndarray:
->>>>>>> f105517e
   """Sample Bernoulli random values with given shape and mean.
 
   Args:
